[package]
name = "leptos_dom"
<<<<<<< HEAD
version = "0.1.0-alpha"
=======
version = "0.0.21"
>>>>>>> a68d276c
edition = "2021"
authors = ["Greg Johnston"]
license = "MIT"
repository = "https://github.com/gbj/leptos"
description = "DOM operations for the Leptos web framework."

[dependencies]
cfg-if = "1"
educe = "0.4"
futures = "0.3"
gloo = "0.8"
html-escape = "0.2"
indexmap = "1.9"
itertools = "0.10"
js-sys = "0.3"
<<<<<<< HEAD
leptos_reactive = { path = "../leptos_reactive", default-features = false, version = "0.1.0-alpha" }
pad-adapter = "0.1"
paste = "1"
rustc-hash = "1.1.0"
=======
leptos_reactive = { path = "../leptos_reactive", default-features = false, version = "0.0.21" }
>>>>>>> a68d276c
serde_json = "1"
smallvec = "1"
tracing = "0.1"
wasm-bindgen = { version = "0.2", features = ["enable-interning"] }
wasm-bindgen-futures = "0.4.31"

[dev-dependencies]
leptos = { path = "../leptos" }

[dependencies.web-sys]
version = "0.3"
features = [
  "Comment",
  "DomTokenList",
  "Range",
  "Text",
  "HtmlCollection",

  # Events we cast to in leptos_macro -- added here so we don't force users to import them
  "AnimationEvent",
  "BeforeUnloadEvent",
  "ClipboardEvent",
  "CompositionEvent",
  "DeviceMotionEvent",
  "DeviceOrientationEvent",
  "DragEvent",
  "FocusEvent",
  "GamepadEvent",
  "HashChangeEvent",
  "InputEvent",
  "KeyboardEvent",
  "MouseEvent",
  "PageTransitionEvent",
  "PointerEvent",
  "PopStateEvent",
  "ProgressEvent",
  "PromiseRejectionEvent",
  "SecurityPolicyViolationEvent",
  "StorageEvent",
  "SubmitEvent",
  "TouchEvent",
  "TransitionEvent",
<<<<<<< HEAD
  "UiEvent",
  "WheelEvent",

  # HTML Element Types
  "HtmlHtmlElement",
  "HtmlBaseElement",
  "HtmlHeadElement",
  "HtmlLinkElement",
  "HtmlMetaElement",
  "HtmlStyleElement",
  "HtmlTitleElement",
  "HtmlBodyElement",
  "HtmlHeadingElement",
  "HtmlQuoteElement",
  "HtmlDivElement",
  "HtmlDListElement",
  "HtmlHrElement",
  "HtmlLiElement",
  "HtmlOListElement",
  "HtmlParagraphElement",
  "HtmlPreElement",
  "HtmlUListElement",
  "HtmlAnchorElement",
  "HtmlBrElement",
  "HtmlDataElement",
  "HtmlQuoteElement",
  "HtmlSpanElement",
  "HtmlTimeElement",
  "HtmlAreaElement",
  "HtmlAudioElement",
  "HtmlImageElement",
  "HtmlMapElement",
  "HtmlTrackElement",
  "HtmlVideoElement",
  "HtmlEmbedElement",
  "HtmlIFrameElement",
  "HtmlObjectElement",
  "HtmlParamElement",
  "HtmlPictureElement",
  "HtmlSourceElement",
  "SvgElement",
  "HtmlCanvasElement",
  "HtmlScriptElement",
  "HtmlModElement",
  "HtmlTableCaptionElement",
  "HtmlTableColElement",
  "HtmlTableColElement",
  "HtmlTableElement",
  "HtmlTableSectionElement",
  "HtmlTableCellElement",
  "HtmlTableSectionElement",
  "HtmlTableCellElement",
  "HtmlTableSectionElement",
  "HtmlTableRowElement",
  "HtmlButtonElement",
  "HtmlDataListElement",
  "HtmlFieldSetElement",
  "HtmlFormElement",
  "HtmlInputElement",
  "HtmlLabelElement",
  "HtmlLegendElement",
  "HtmlMeterElement",
  "HtmlOptGroupElement",
  "HtmlOutputElement",
  "HtmlProgressElement",
  "HtmlSelectElement",
  "HtmlTextAreaElement",
  "HtmlDetailsElement",
  "HtmlDialogElement",
  "HtmlMenuElement",
  "HtmlSlotElement",
  "HtmlTemplateElement",
  "HtmlOptionElement"
]

[features]
web = ["leptos_reactive/csr"]
ssr = ["leptos_reactive/ssr"]
stable = ["leptos_reactive/stable"]
=======
]

[build-dependencies]
rustc_version = "0.4"

[dev-dependencies]
leptos = { path = "../leptos", default-features = false, version = "0.0" }
leptos_macro = { path = "../leptos_macro", default-features = false, version = "0.0" }

[features]
csr = ["leptos_reactive/csr", "leptos_macro/csr", "leptos/csr"]
hydrate = ["leptos_reactive/hydrate", "leptos_macro/hydrate", "leptos/hydrate"]
ssr = ["leptos_reactive/ssr", "leptos_macro/ssr", "leptos/ssr"]
stable = ["leptos_reactive/stable", "leptos_macro/stable", "leptos/stable"]
interning = ["wasm-bindgen/enable-interning"]
>>>>>>> a68d276c
<|MERGE_RESOLUTION|>--- conflicted
+++ resolved
@@ -1,10 +1,6 @@
 [package]
 name = "leptos_dom"
-<<<<<<< HEAD
 version = "0.1.0-alpha"
-=======
-version = "0.0.21"
->>>>>>> a68d276c
 edition = "2021"
 authors = ["Greg Johnston"]
 license = "MIT"
@@ -20,14 +16,10 @@
 indexmap = "1.9"
 itertools = "0.10"
 js-sys = "0.3"
-<<<<<<< HEAD
 leptos_reactive = { path = "../leptos_reactive", default-features = false, version = "0.1.0-alpha" }
 pad-adapter = "0.1"
 paste = "1"
 rustc-hash = "1.1.0"
-=======
-leptos_reactive = { path = "../leptos_reactive", default-features = false, version = "0.0.21" }
->>>>>>> a68d276c
 serde_json = "1"
 smallvec = "1"
 tracing = "0.1"
@@ -70,7 +62,6 @@
   "SubmitEvent",
   "TouchEvent",
   "TransitionEvent",
-<<<<<<< HEAD
   "UiEvent",
   "WheelEvent",
 
@@ -146,24 +137,12 @@
   "HtmlOptionElement"
 ]
 
-[features]
-web = ["leptos_reactive/csr"]
-ssr = ["leptos_reactive/ssr"]
-stable = ["leptos_reactive/stable"]
-=======
-]
-
-[build-dependencies]
-rustc_version = "0.4"
-
 [dev-dependencies]
 leptos = { path = "../leptos", default-features = false, version = "0.0" }
 leptos_macro = { path = "../leptos_macro", default-features = false, version = "0.0" }
 
+
 [features]
-csr = ["leptos_reactive/csr", "leptos_macro/csr", "leptos/csr"]
-hydrate = ["leptos_reactive/hydrate", "leptos_macro/hydrate", "leptos/hydrate"]
-ssr = ["leptos_reactive/ssr", "leptos_macro/ssr", "leptos/ssr"]
-stable = ["leptos_reactive/stable", "leptos_macro/stable", "leptos/stable"]
-interning = ["wasm-bindgen/enable-interning"]
->>>>>>> a68d276c
+web = ["leptos_reactive/csr"]
+ssr = ["leptos_reactive/ssr"]
+stable = ["leptos_reactive/stable"]